# -*- coding: utf-8 -*-
from _algorithm import *
from _algorithm import _base
from _base import base
from _example import py_example
from _cross_entropy import py_cross_entropy
from _cmaes import py_cmaes
from _scipy_algos import *

_base = _algorithm._base

# Renaming and placing the enums
_algorithm.sga.crossover = _algorithm._crossover_type
_algorithm.sga.selection = _algorithm._selection_type
_algorithm.sga.mutation = _algorithm._mutation_type

#Creating the list of algorithms
def _get_algorithm_list():
	import _algorithm as algorithm
	# Try importing SciPy and NumPy.
	try:
		import scipy, numpy
		algorithm_list = [algorithm.__dict__[n] for n in filter(lambda n: not n.startswith('_') and not n == 'base',dir(algorithm))]
	except ImportError as e:
		algorithm_list = [algorithm.__dict__[n] for n in filter(lambda n: not n.startswith('_') and not n == 'base' and not n.startswith('scipy'),dir(algorithm))]
	return algorithm_list

# Redefining the constructors of all algorithms to obtain good documentation and to allow kwargs
def _de_ctor(self, gen=100, f=0.8, cr=0.9, variant=2, ftol=1e-6, xtol=1e-6, screen_output = False):
	"""
	Constructs a Differential Evolution algorithm:
	
	USAGE: algorithm.de(gen=1, f=0.5, cr=0.9, variant=2, ftol=1e-6, xtol=1e-6, screen_output = False)
	
	* gen: number of generations
	* f: weighting factor in [0,1] (if -1 self-adptation is used)
	* cr: crossover in [0,1] (if -1 self-adptation is used)
	* variant: algoritmic variant to use (one of [1 .. 10])
		1. DE/best/1/exp
		2. DE/rand/1/exp
		3. DE/rand-to-best/1/exp
		4. DE/best/2/exp
		5. DE/rand/2/exp
		6. DE/best/1/bin
		7. DE/rand/1/bin
		8. DE/rand-to-best/1/bin
		9. DE/best/2/bin
		10. DE/rand/2/bin
	* ftol stop criteria on f
	* xtol stop criteria on x
	"""
	# We set the defaults or the kwargs
	arg_list=[]
	arg_list.append(gen)
	arg_list.append(f)
	arg_list.append(cr)
	arg_list.append(variant)
	arg_list.append(ftol)
	arg_list.append(xtol)
	self._orig_init(*arg_list)
	self.screen_output = screen_output
de._orig_init = de.__init__
de.__init__ = _de_ctor

def _de_self_adaptive_ctor(self, gen=100, variant=2, variant_adptv=1, ftol=1e-6, xtol=1e-6, restart=True, screen_output = False):
	"""
	Constructs a Differential Evolution algorithm that has self-adaptation on CR and F:
	
	USAGE: algorithm.de_self_adaptive(gen=100, variant=2, variant_adptv=1, ftol=1e-6, xtol=1e-6, restart = True, screen_output = False)
	
	* gen: number of generations
	* variant: algoritmic variant to use (one of [1 .. 18])
		1. best/1/exp				2. rand/1/exp
		3. rand-to-best/1/exp			4. best/2/exp
		5. rand/2/exp				6. best/1/bin
		7. rand/1/bin				8. rand-to-best/1/bin
		9. best/2/bin				10. rand/2/bin
		11. best/3/exp				12. best/3/bin
		13. rand/3/exp				14. rand/3/bin
		15. rand-to-current/2/exp		16. rand-to-current/2/bin
		17. rand-to-best-and-current/2/exp	18. rand-to-best-and-current/2/bin
	* variant_adptv: adaptive scheme to use (one of [1..2])
		1. random param mutation		2. param mutation follows rand/3 scheme
	* ftol: stop criteria on f
	* xtol: stop criteria on x
	* restart: if True parameters are reinitialized at each algorithmic call (no memory)
	"""
	# We set the defaults or the kwargs
	arg_list=[]
	arg_list.append(gen)
	arg_list.append(variant)
	arg_list.append(variant_adptv)
	arg_list.append(ftol)
	arg_list.append(xtol)
	arg_list.append(restart)	
	self._orig_init(*arg_list)
	self.screen_output = screen_output
de_self_adaptive._orig_init = de_self_adaptive.__init__
de_self_adaptive.__init__ = _de_self_adaptive_ctor

<<<<<<< HEAD
def _de_1220_ctor(self, gen=100, variant_adptv=1, allowed_variants = range(1,11), restart = True, ftol=1e-6, xtol=1e-6, screen_output = False):
=======
def _de_1220_ctor(self, gen=100, variant_adptv=1, allowed_variants = [i for i in range(1,11)], restart = True, ftol=1e-6, xtol=1e-6, screen_output = False):
>>>>>>> 2b57f8dc
	"""
	Constructs a Differential Evolution algorithm (our own brew). Self adaptation on F, CR and mutation variant.:
	
	USAGE: algorithm.de_1220(gen=100, variant_adptv=1, allowed_variants = [i for i in range(1,19)], restart = True, ftol=1e-6, xtol=1e-6, screen_output = False)
	
	* gen: number of generations
	* variant_adptv: adaptiv scheme to use (one of [1..2])
		1. random param mutation		2. param mutation follows relative DE scheme
	* allowed_variants : a list of the algoritmic variants to mix and self-adapt. Allowed variants are ...
		1. best/1/exp				2. rand/1/exp
		3. rand-to-best/1/exp			4. best/2/exp
		5. rand/2/exp				6. best/1/bin
		7. rand/1/bin				8. rand-to-best/1/bin
		9. best/2/bin				10. rand/2/bin
		11. best/3/exp				12. best/3/bin
		13. rand/3/exp				14. rand/3/bin
		15. rand-to-current/2/exp		16. rand-to-current/2/bin
		17. rand-to-best-and-current/2/exp	18. rand-to-best-and-current/2/bin
	* ftol: stop criteria on f
	* xtol: stop criteria on x
	* restart: if True parameters are reinitialized at each algorithmic call (no memory)
	"""
	# We set the defaults or the kwargs
	arg_list=[]
	arg_list.append(gen)
	arg_list.append(variant_adptv)
	arg_list.append(allowed_variants)
	arg_list.append(restart)
	arg_list.append(ftol)
	arg_list.append(xtol)
	self._orig_init(*arg_list)
	self.screen_output = screen_output
de_1220._orig_init = de_1220.__init__
de_1220.__init__ = _de_1220_ctor

def _pso_ctor(self, gen=1, omega = 0.7298, eta1 = 2.05, eta2 = 2.05, vcoeff = 0.5, variant = 5, neighb_type = 2, neighb_param = 4):
	"""
	Constructs a Particle Swarm Optimization (steady-state). The position update is applied
	immediately after the velocity update
	
	USAGE: algorithm.pso(gen=1, omega = 0.7298, eta1 = 2.05, eta2 = 2.05, vcoeff = 0.5, variant = 5, neighb_type = 2, neighb_param = 4)

	* gen: number of generations
	* omega: constriction factor (or particle inertia weight) in [0,1]
	* eta1: Cognitive component in [0,4]
	* eta2: Social component in [0,4]
	* vcoeff: Maximum velocity coefficient (w.r.t. the box-bounds width) in [0,1]
	* variant: algoritmic variant to use (one of  [1 .. 6])
		1. PSO canonical (with inertia weight)
		2. PSO canonical (with inertia weight
			and equal random weights of social and cognitive components)
		3. PSO variant (with inertia weight
			same random number for all components.)
		4. PSO variant (with inertia weight
			same random number for all components
			and equal weights of social and cognitive components)
		5. PSO canonical (with constriction factor)
		6. Fully Informed Particle Swarm (FIPS)
	* neighb_type: defines the particle neighbourhood (used for the social component)
		1. gbest neighbourhood topology (fully connected)
		2. lbest neighbourhood topology (ring)
		3. Von-Neumann neighbourhood topology (square lattice)
		4. Randomly-varying neighbourhood topology
	* neighb_param: if the lbest topology is selected, it represents each particle's indegree
		(also outdegree) in the swarm topology. Particles have neighbours up
		to a radius of k = neighb_param / 2 in the ring. If the Randomly-varying neighbourhood topology
		is selected, neighb_param represents each particle's maximum outdegree in the swarm topology.
		The minimum outdegree is 1 (the particle always connects back to itself).
	"""
	# We set the defaults or the kwargs
	arg_list=[]
	arg_list.append(gen)
	arg_list.append(omega)
	arg_list.append(eta1)
	arg_list.append(eta2)
	arg_list.append(vcoeff)
	arg_list.append(variant)
	arg_list.append(neighb_type)
	arg_list.append(neighb_param)	
	self._orig_init(*arg_list)
pso._orig_init = pso.__init__
pso.__init__ = _pso_ctor

def _pso_gen_ctor(self, gen=1, omega = 0.7298, eta1 = 2.05, eta2 = 2.05, vcoeff = 0.5, variant = 5, neighb_type = 2, neighb_param = 4):
	"""
	Constructs a Particle Swarm Optimization (generational). The position update is applied
	immediately after the velocity update
	
	USAGE: algorithm.pso_gen(gen=1, omega = 0.7298, eta1 = 2.05, eta2 = 2.05, vcoeff = 0.5, variant = 5, neighb_type = 2, neighb_param = 4])

	* gen: number of generations
	* omega: constriction factor (or particle inertia weight) in [0,1]
	* eta1: Cognitive component in [0,4]
	* eta2: Social component in [0,4]
	* vcoeff: Maximum velocity coefficient (w.r.t. the box-bounds width) in [0,1]
	* variant: algoritmic variant to use (one of  [1 .. 6])
		1. PSO canonical (with inertia weight)
		2. PSO canonical (with inertia weight
			and equal random weights of social and cognitive components)
		3. PSO variant (with inertia weight
			same random number for all components.)
		4. PSO variant (with inertia weight
			same random number for all components
			and equal weights of social and cognitive components)
		5. PSO canonical (with constriction factor)
		6. Fully Informed Particle Swarm (FIPS)
	* neighb_type: defines the particle neighbourhood (used for the social component)
		1. gbest neighbourhood topology (fully connected)
		2. lbest neighbourhood topology (ring)
		3. Von-Neumann neighbourhood topology (square lattice)
		4. Randomly-varying neighbourhood topology
	* neighb_param: if the lbest topology is selected, it represents each particle's indegree
		(also outdegree) in the swarm topology. Particles have neighbours up
		to a radius of k = neighb_param / 2 in the ring. If the Randomly-varying neighbourhood topology
		is selected, neighb_param represents each particle's maximum outdegree in the swarm topology.
		The minimum outdegree is 1 (the particle always connects back to itself).
	"""
	# We set the defaults or the kwargs
	arg_list=[]
	arg_list.append(gen)
	arg_list.append(omega)
	arg_list.append(eta1)
	arg_list.append(eta2)
	arg_list.append(vcoeff)
	arg_list.append(variant)
	arg_list.append(neighb_type)
	arg_list.append(neighb_param)	
	self._orig_init(*arg_list)
pso_gen._orig_init = pso_gen.__init__
pso_gen.__init__ = _pso_gen_ctor

def _sga_ctor(self, gen=1, cr=.95, m=.02, elitism=1, mutation=sga.mutation.GAUSSIAN, width = 0.1, selection=sga.selection.ROULETTE, crossover=sga.crossover.EXPONENTIAL):
	"""
	Constructs a Simple Genetic Algorithm (generational)
	
	USAGE: algorithm.sga(self, gen=1, cr=.95, m=.02, elitism=1, mutation=sga.mutation.GAUSSIAN, width = 0.1, selection=sga.selection.ROULETTE, crossover=sga.crossover.EXPONENTIAL)
  
	* gen: number of generations
	* cr: crossover factor in [0,1]
	* m: mutation probability (for each component) [0,1]
	* elitism: number of generation after which the best is reinserted
	* mutation: mutation type (one of [RANDOM, GAUSSIAN])
	* width: the mutation width (in case of a GAUSSIAN bell
		this is the std normalized with the width)
	* selection: selection startegy (one of [ROULETTE, BEST20])
	* crossover: crossover strategy (one of [BINOMIAL, EXPONENTIAL])
	"""
	# We set the defaults or the kwargs
	arg_list=[]
	arg_list.append(gen)
	arg_list.append(cr)
	arg_list.append(m)
	arg_list.append(elitism)
	arg_list.append(mutation)
	arg_list.append(width)
	arg_list.append(selection)
	arg_list.append(crossover)	
	self._orig_init(*arg_list)
sga._orig_init = sga.__init__
sga.__init__ = _sga_ctor

def _sa_corana_ctor(self, iter = 10000, Ts = 10, Tf = .1, steps = 1, bin_size = 20, range = 1):
	"""
	Constructs Corana's Simulated Annealing
	
	USAGE: algorithm.sa_corana(iter = 10000, Ts = 10, Tf = .1, steps = 1, bin_size = 20, range = 1)
	
	NOTE: as this version of simulated annealing loops through the chromosome, the iter number needs to be selected
	large enough to allow the temperature schedule to actuallt make sense. For example if your problem has D dimensions
	then in order to have at least N temperature adjustments (from Ts to Tf) one should select iter = D * N * steps * bin_size.

	* iter: number of total iterations
	* Ts: starting temperature
	* Tf: final temperature ( > Ts)
	* steps: number of steps adjustments
	* bin_size: size of the bin used to evaluate the step adjustment
	* range: initial size of the neighbourhood (in [0,1])
	"""
	# We set the defaults or the kwargs
	arg_list=[]
	arg_list.append(iter)
	arg_list.append(Ts)
	arg_list.append(Tf)
	arg_list.append(steps)
	arg_list.append(bin_size)
	arg_list.append(range)
	self._orig_init(*arg_list)
sa_corana._orig_init = sa_corana.__init__
sa_corana.__init__ = _sa_corana_ctor

def _bee_colony_ctor(self, gen = 100, limit = 20):
	"""
	Constructs an Artificial Bee Colony Algorithm
	
	USAGE: algorithm.bee_colony(gen = 100, limit = 20)
	
	* gen: number of 'generations' (each generation 2*NP function evaluations
		are made where NP is the population size)
	* limit: number of tries after which a source of food is dropped if not improved
	"""
	# We set the defaults or the kwargs
	arg_list=[]
	arg_list.append(gen)
	arg_list.append(limit)
	self._orig_init(*arg_list)
bee_colony._orig_init = bee_colony.__init__
bee_colony.__init__ = _bee_colony_ctor

#def _firefly_ctor(self,**kwargs):
#	"""
#	Constructs a Firefly Algorithm
#	
#	USAGE: algorithm.firefly(gen = 1, alpha = 0.01, beta = 1.0, gamma = 0.8)
#	
#	* gen: number of 'generations' 
#	* alpha: width of the random vector (in [0,1])
#	* beta: maximum attractiveness (in [0,1])
#	* gamma: absorption coefficient (in [0,1])
#	"""
#	# We set the defaults or the kwargs
#	arg_list=[]
#	arg_list.append(kwargs.pop('gen', 1))
#	arg_list.append(kwargs.pop('alpha', 20))
#	arg_list.append(kwargs.pop('beta', 20))
#	arg_list.append(kwargs.pop('gamma', 20))
#	self._orig_init(*arg_list)
#firefly._orig_init = firefly.__init__
#firefly.__init__ = _firefly_ctor

def _ms_ctor(self, algorithm = _algorithm.de(), iter = 1):
	"""
	Constructs a Multistart Algorithm
	
	USAGE: algorithm.ms(algorithm = algorithm.de(), iter = 1)
	
	NOTE: starting from pop1, at each iteration a random pop2 is evolved
	with the selected algorithm and its final best replaces the worst of pop1

	* algorithm: PyGMO algorithm to be multistarted
	* iter: number of multistarts

	"""
	# We set the defaults or the kwargs
	arg_list=[]
	arg_list.append(algorithm)
	arg_list.append(iter)
	self._orig_init(*arg_list)
ms._orig_init = ms.__init__
ms.__init__ = _ms_ctor

def _mbh_ctor(self, algorithm = _algorithm.cs(), stop = 5, perturb = 5e-2):
	"""
	Constructs a Monotonic Basin Hopping Algorithm (generalized to accept any algorithm)
	
	USAGE: algorithm.mbh(algorithm = algorithm.cs(), stop = 5, perturb = 5e-2);
	
	NOTE: Starting from pop, algorithm is applied to the perturbed pop returning pop2. If pop2 is better than
	pop then pop=pop2 and a counter is reset to zero. If pop2 is not better the counter is incremented. If
	the counter is larger than stop, optimization is terminated

	* algorithm: 'local' optimiser
	* stop: number of no improvements before halting the optimization
	* perturb: non-dimentional perturbation width (can be a list, in which case
		it has to have the same dimension of the problem mbh will be applied to)
	"""
	# We set the defaults or the kwargs
	arg_list=[]
	arg_list.append(algorithm)
	arg_list.append(stop)
	arg_list.append(perturb)
	self._orig_init(*arg_list)
mbh._orig_init = mbh.__init__
mbh.__init__ = _mbh_ctor

def _cs_ctor(self, max_eval = 1, stop_range = 0.01, start_range = 0.1, reduction_coeff = 0.5):
	"""
	Constructs a Compass Search Algorithm 
	
	USAGE: algorithm.cs(max_eval = 1, stop_range = 0.01, start_range = 0.1, reduction_coeff = 0.5);
	

	* max_eval: maximum number of function evaluations
	* stop_range: when the range is reduced to a value smaller than stop_range cs stops
	* start_range: starting range (non-dimensional wrt ub-lb)
	* reduction_coeff: the range is multiplied by reduction_coeff whenever no improvment is made
	                   across one chromosome
	"""
	# We set the defaults or the kwargs
	arg_list=[]
	arg_list.append(max_eval)
	arg_list.append(stop_range)
	arg_list.append(start_range)
	arg_list.append(reduction_coeff)
	self._orig_init(*arg_list)
cs._orig_init = cs.__init__
cs.__init__ = _cs_ctor

def _ihs_ctor(self, iter = 100, hmcr = 0.85, par_min = 0.35, par_max = 0.99, bw_min = 1E-5, bw_max = 1):
	"""
	Constructs an Improved Harmony Search Algorithm
	
	USAGE: algorithm.ihs(iter = 100, hmcr = 0.85, par_min = 0.35, par_max = 0.99, bw_min = 1E-5, bw_max = 1);
	
	* iter: number of iterations (improvisations)
	* hmcr: rate of choosing from memory (in ]0,1[)
	* par_min: minimum pitch adjustment rate (in ]0,1[)
	* par_max: maximum pitch adjustment rate (in ]0,1[, > par_min) 
	* bw_min: minimum distance bandwidth 
	* bw_max: maximum distance bandwidth (> bw_min)
	"""
	# We set the defaults or the kwargs
	arg_list=[]
	arg_list.append(iter)
	arg_list.append(hmcr)
	arg_list.append(par_min)
	arg_list.append(par_max)
	arg_list.append(bw_min)
	arg_list.append(bw_max)
	self._orig_init(*arg_list)
ihs._orig_init = ihs.__init__
ihs.__init__ = _ihs_ctor

def _cmaes_ctor(self, gen = 500, cc = -1, cs = -1, c1 = -1, cmu = -1, sigma0=0.5, ftol = 1e-6, xtol = 1e-6, restart = True, screen_output = False):
	"""
	Constructs a Covariance Matrix Adaptation Evolutionary Strategy (C++)

	USAGE: algorithm.cmaes(gen = 500, cc = -1, cs = -1, c1 = -1, cmu = -1, sigma0=0.5, ftol = 1e-6, xtol = 1e-6, restart = True, screen_output = False)

	NOTE: In our variant of the algorithm, particle memory is used to extract the elite and reinsertion
	is made aggressively ..... getting rid of the worst guy). Also, the bounds of the problem
	are enforced, as to allow PaGMO machinery to work. Fine control on each iteration can be achieved
	by calling the algo with memory=True and gen=1

	* gen: number of generations
	* cc: time constant for C cumulation (in [0,1]) if -1 automatic values are set
	* cs: time constant for sigma cumulation (in [0,1]) if -1 automatic values are set
	* c1: learning rate for rank-1 update (in [0,1]) if -1 automatic values are set
	* cmu: learning rate for rank-mu update (in [0,1]) if -1 automatic values are set
	* sigma0: starting step (std)
	* xtol: stopping criteria on the x tolerance
	* ftol: stopping criteria on the f tolerance
	* restart:  when True the algorithm loses its memory of covariance, step and other self-adapted quantities between successive calls
	* screen_output: activates screen_output (output at each generation)
	"""
	# We set the defaults or the kwargs
	arg_list=[]
	arg_list.append(gen)
	arg_list.append(cc)
	arg_list.append(cs)
	arg_list.append(c1)
	arg_list.append(cmu)
	arg_list.append(sigma0)
	arg_list.append(ftol)
	arg_list.append(xtol)
	arg_list.append(restart)
	self._orig_init(*arg_list)
	self.screen_output = screen_output
cmaes._orig_init = cmaes.__init__
cmaes.__init__ = _cmaes_ctor

def _monte_carlo_ctor(self, iter = 10000):
	"""
	Constructs a Monte Carlo Algorithm
	
	USAGE: algorithm.monte_carlo(iter = 10000)
	
	NOTE: At the end of each iteration, the randomly generated 
		point substitutes the worst in the population if better
	
	* iter: number of Monte Carlo runs
	"""
	# We set the defaults or the kwargs
	arg_list=[]
	arg_list.append(iter)
	self._orig_init(*arg_list)
monte_carlo._orig_init = monte_carlo.__init__
monte_carlo.__init__ = _monte_carlo_ctor

#NLOPT algorithms (only if PyGMO has been compiled woth nlopt option activated)
if "nlopt" in str(_get_algorithm_list()):
	def _nlopt_bobyqa_ctor(self, max_iter = 100, ftol = 1e-6, xtol = 1e-6):
		"""
		Constructs a BOBYQA algorithm (Bound Optimization BY Quadratic Approximation) (NLOPT)
	
		USAGE: algorithm.nlopt_bobyqa(max_iter = 100, ftol = 1e-6, xtol = 1e-6)
	
		* max_iter: stop-criteria (number of iterations)
		* ftol: stop-criteria (absolute on the obj-fun)
		* xtol: stop-criteria (absolute on the chromosome)
		"""
		# We set the defaults or the kwargs
		arg_list=[]
		arg_list.append(max_iter)
		arg_list.append(ftol)
		arg_list.append(xtol)
		self._orig_init(*arg_list)
	nlopt_bobyqa._orig_init = nlopt_bobyqa.__init__
	nlopt_bobyqa.__init__ = _nlopt_bobyqa_ctor

	def _nlopt_sbplx_ctor(self, max_iter = 100, ftol = 1e-6, xtol = 1e-6):
		"""
		Constructs a Subplex (a variant of Nelder-Mead that uses Nelder-Mead on a sequence of subspaces) (NLOPT)
	
		USAGE: algorithm.nlopt_sbplx(max_iter = 100, ftol = 1e-6, xtol = 1e-6)
	
		* max_iter: stop-criteria (number of iterations)
		* ftol: stop-criteria (absolute on the obj-fun)
		* xtol: stop-criteria (absolute on the chromosome)
		"""
		# We set the defaults or the kwargs
		arg_list=[]
		arg_list.append(max_iter)
		arg_list.append(ftol)
		arg_list.append(xtol)
		self._orig_init(*arg_list)
	nlopt_sbplx._orig_init = nlopt_sbplx.__init__
	nlopt_sbplx.__init__ = _nlopt_sbplx_ctor

	def _nlopt_cobyla_ctor(self, max_iter = 100, ftol = 1e-6, xtol = 1e-6):
		"""
		Constructs a Constrained Optimization BY Linear Approximation (COBYLA) algorithm (NLOPT)
	
		USAGE: algorithm.nlopt_cobyla(max_iter = 100, ftol = 1e-6, xtol = 1e-6)
	
		* max_iter: stop-criteria (number of iterations)
		* ftol: stop-criteria (absolute on the obj-fun)
		* xtol: stop-criteria (absolute on the chromosome)
		"""
		# We set the defaults or the kwargs
		arg_list=[]
		arg_list.append(max_iter)
		arg_list.append(ftol)
		arg_list.append(xtol)
		self._orig_init(*arg_list)
	nlopt_cobyla._orig_init = nlopt_cobyla.__init__
	nlopt_cobyla.__init__ = _nlopt_cobyla_ctor

	def _nlopt_mma_ctor(self, max_iter = 100, ftol = 1e-6, xtol = 1e-6):
		"""
		Constructs a Method of Moving Asymptotes (MMA) algorithm (NLOPT)

		USAGE: algorithm.nlopt_mma(max_iter = 100, ftol = 1e-6, xtol = 1e-6)

		* max_iter: stop-criteria (number of iterations)
		* ftol: stop-criteria (absolute on the obj-fun)
		* xtol: stop-criteria (absolute on the chromosome)
		"""
		# We set the defaults or the kwargs
		arg_list=[]
		arg_list.append(max_iter)
		arg_list.append(ftol)
		arg_list.append(xtol)
		self._orig_init(*arg_list)
	nlopt_mma._orig_init = nlopt_mma.__init__
	nlopt_mma.__init__ = _nlopt_mma_ctor

	def _nlopt_auglag_ctor(self, aux_algo_id = 1, max_iter = 100, ftol = 1e-6, xtol = 1e-6, aux_max_iter = 100, aux_ftol = 1e-6, aux_xtol = 1e-6):
		"""
		Constructs an Augmented agrangian Algotihm (NLOPT)

		USAGE: algorithm.nlopt_mma(aux_algo_id = 1, max_iter = 100, ftol = 1e-6, xtol = 1e-6, aux_max_iter = 100, aux_ftol = 1e-6, aux_xtol = 1e-6)

		* aux_algo_id: auxiliary  optimizer id
			1: SBPLX
			2: COBYLA
			3: BOBYQA
			4: Low Storage BFGS
		* max_iter: stop-criteria (number of iterations)
		* ftol: stop-criteria (absolute on the obj-fun)
		* xtol: stop-criteria (absolute on the chromosome)
		* aux_max_iter: stop-criteria for the auxiliary optimizer (number of iterations)
		* aux_ftol: stop-criteria for the auxiliary optimizer (absolute on the obj-fun)
		* aux_xtol: stop-criteria for the auxiliary optimizer (absolute on the chromosome)
		"""
		# We set the defaults or the kwargs
		arg_list=[]
		arg_list.append(aux_algo_id)
		arg_list.append(max_iter)
		arg_list.append(ftol)
		arg_list.append(xtol)
		arg_list.append(aux_max_iter)
		arg_list.append(aux_ftol)
		arg_list.append(aux_xtol)
		self._orig_init(*arg_list)
	nlopt_auglag._orig_init = nlopt_auglag.__init__
	nlopt_auglag.__init__ = _nlopt_auglag_ctor

	def _nlopt_auglag_eq_ctor(self, aux_algo_id = 1, max_iter = 100, ftol = 1e-6, xtol = 1e-6, aux_max_iter = 100, aux_ftol = 1e-6, aux_xtol = 1e-6):
		"""
		Constructs an Augmented agrangian Algotihm (using penalties only for the equalities) (NLOPT)

		USAGE: algorithm.nlopt_auglag_eq(aux_algo_id = 1, max_iter = 100, ftol = 1e-6, xtol = 1e-6, aux_max_iter = 100, aux_ftol = 1e-6, aux_xtol = 1e-6)

		* aux_algo_id: auxiliary (local) optimizer id
			1: COBYLA
			2: MMA
		* max_iter: stop-criteria (number of iterations)
		* ftol: stop-criteria (absolute on the obj-fun)
		* xtol: stop-criteria (absolute on the chromosome)
		* aux_max_iter: stop-criteria for the auxiliary optimizer (number of iterations)
		* aux_ftol: stop-criteria for the auxiliary optimizer (absolute on the obj-fun)
		* aux_xtol: stop-criteria for the auxiliary optimizer (absolute on the chromosome)
		"""
		# We set the defaults or the kwargs
		arg_list=[]
		arg_list.append(aux_algo_id)
		arg_list.append(max_iter)
		arg_list.append(ftol)
		arg_list.append(xtol)
		arg_list.append(aux_max_iter)
		arg_list.append(aux_ftol)
		arg_list.append(aux_xtol)
		self._orig_init(*arg_list)
	nlopt_auglag_eq._orig_init = nlopt_auglag_eq.__init__
	nlopt_auglag_eq.__init__ = _nlopt_auglag_eq_ctor

	def _nlopt_slsqp_ctor(self, max_iter = 100, ftol = 1e-6, xtol = 1e-6):
		"""
		Constructs a Sequential Least SQuares Programming algorithm (SLSQP) algorithm (NLOPT)

		USAGE: algorithm.nlopt_slsqp(max_iter = 100, ftol = 1e-6, xtol = 1e-6)

		* max_iter: stop-criteria (number of iterations)
		* ftol: stop-criteria (absolute on the obj-fun)
		* xtol: stop-criteria (absolute on the chromosome)
		"""
		# We set the defaults or the kwargs
		arg_list=[]
		arg_list.append(max_iter)
		arg_list.append(ftol)
		arg_list.append(xtol)
		self._orig_init(*arg_list)
	nlopt_slsqp._orig_init = nlopt_slsqp.__init__
	nlopt_slsqp.__init__ = _nlopt_slsqp_ctor

#GSL algorithms (only if PyGMO has been compiled with gsl option activated)
if "gsl" in str(_get_algorithm_list()):
	def _gsl_bfgs_ctor(self, max_iter = 100, step_size = 1e-8, tol = 1e-8, grad_step_size = 0.01, grad_tol = 0.0001):
		"""
		Constructs a BFGS Algorithm (GSL)
	
		USAGE: algorithm.gsl_bfgs(max_iter = 100, step_size = 1e-8, tol = 1e-8, grad_step_size = 0.01, grad_tol = 0.0001)
	
		* max_iter: maximum number of iterations
		* step_size: size of the first trial step.
		* tol: accuracy of the line minimisation.
		* grad_step_size: step size for the numerical computation of the gradient.
		* grad_tol: tolerance when testing the norm of the gradient as stopping criterion.
		"""
		# We set the defaults or the kwargs
		arg_list=[]
		arg_list.append(max_iter)
		arg_list.append(grad_tol)
		arg_list.append(grad_step_size)
		arg_list.append(tol)
		arg_list.append(step_size)
		self._orig_init(*arg_list)
	gsl_bfgs._orig_init = gsl_bfgs.__init__
	gsl_bfgs.__init__ = _gsl_bfgs_ctor

	def _gsl_bfgs2_ctor(self, max_iter = 100, step_size = 1e-8, tol = 1e-8, grad_step_size = 0.01, grad_tol = 0.0001):
		"""
		Constructs a BFGS2 Algorithm (GSL)

		NOTE: in GSL, BFGS2 is a more efficient version of BFGS
	
		USAGE: algorithm.gsl_bfgs2(max_iter = 100, step_size = 1e-8, tol = 1e-8, grad_step_size = 0.01, grad_tol = 0.0001);
	
		* max_iter: maximum number of iterations
		* step_size: size of the first trial step.
		* tol: accuracy of the line minimisation.
		* grad_step_size: step size for the numerical computation of the gradient.
		* grad_tol: tolerance when testing the norm of the gradient as stopping criterion.
		"""
		# We set the defaults or the kwargs
		arg_list=[]
		arg_list.append(max_iter)
		arg_list.append(grad_tol)
		arg_list.append(grad_step_size)
		arg_list.append(tol)
		arg_list.append(step_size)
		self._orig_init(*arg_list)
	gsl_bfgs2._orig_init = gsl_bfgs2.__init__
	gsl_bfgs2.__init__ = _gsl_bfgs2_ctor

	def _gsl_fr_ctor(self, max_iter = 100, step_size = 1e-8, tol = 1e-8, grad_step_size = 0.01, grad_tol = 0.0001):
		"""
		Constructs a Fletcher-Reeves conjugate gradient (GSL)
	
		USAGE: algorithm.gsl_fr(max_iter = 100, step_size = 1e-8, tol = 1e-8, grad_step_size = 0.01, grad_tol = 0.0001)
	
		* max_iter: maximum number of iterations
		* step_size: size of the first trial step.
		* tol: accuracy of the line minimisation.
		* grad_step_size: step size for the numerical computation of the gradient.
		* grad_tol: tolerance when testing the norm of the gradient as stopping criterion.
		"""
		# We set the defaults or the kwargs
		arg_list=[]
		arg_list.append(max_iter)
		arg_list.append(grad_tol)
		arg_list.append(grad_step_size)
		arg_list.append(tol)
		arg_list.append(step_size)
		self._orig_init(*arg_list)
	gsl_fr._orig_init = gsl_fr.__init__
	gsl_fr.__init__ = _gsl_fr_ctor

	def _gsl_pr_ctor(self, max_iter = 100, step_size = 1e-8, tol = 1e-8, grad_step_size = 0.01, grad_tol = 0.0001):
		"""
		Constructs a Polak-Ribiere conjugate gradient (GSL)

		USAGE: algorithm.gsl_pr2(max_iter = 100, step_size = 1e-8, tol = 1e-8, grad_step_size = 0.01, grad_tol = 0.0001);
	
		* max_iter: maximum number of iterations
		* step_size: size of the first trial step.
		* tol: accuracy of the line minimisation.
		* grad_step_size: step size for the numerical computation of the gradient.
		* grad_tol: tolerance when testing the norm of the gradient as stopping criterion.
		"""
		# We set the defaults or the kwargs
		arg_list=[]
		arg_list.append(max_iter)
		arg_list.append(grad_tol)
		arg_list.append(grad_step_size)
		arg_list.append(tol)
		arg_list.append(step_size)
		self._orig_init(*arg_list)
	gsl_pr._orig_init = gsl_pr.__init__
	gsl_pr.__init__ = _gsl_pr_ctor

	def _gsl_nm_ctor(self, max_iter = 100, step_size = 1e-8, tol = 1e-8):
		"""
		Constructs a Nelder-Mead Algorithm (GSL)

		USAGE: algorithm.gsl_nm(max_iter = 100, step_size = 1e-8, tol = 1e-8);
	
		* max_iter: maximum number of iterations
		* step_size: size of the first trial step.
		* tol: accuracy of the line minimisation.
		"""
		# We set the defaults or the kwargs
		arg_list=[]
		arg_list.append(max_iter)
		arg_list.append(tol)
		arg_list.append(step_size)
		self._orig_init(*arg_list)
	gsl_nm._orig_init = gsl_nm.__init__
	gsl_nm.__init__ = _gsl_nm_ctor

	def _gsl_nm2_ctor(self, max_iter = 100, step_size = 1e-8, tol = 1e-8):
		"""
		Constructs a Nelder-Mead algorithm (Variant2) (GSL)

		USAGE: algorithm.gsl_nm2(max_iter = 100, step_size = 1e-8, tol = 1e-8)
	
		* max_iter: maximum number of iterations
		* step_size: size of the first trial step.
		* tol: accuracy of the line minimisation.
		"""
		# We set the defaults or the kwargs
		arg_list=[]
		arg_list.append(max_iter)
		arg_list.append(tol)
		arg_list.append(step_size)
		self._orig_init(*arg_list)
	gsl_nm2._orig_init = gsl_nm2.__init__
	gsl_nm2.__init__ = _gsl_nm2_ctor

	def _gsl_nm2rand_ctor(self, max_iter = 100, step_size = 1e-8, tol = 1e-8):
		"""
		Constructs a Nelder-Mead algorithm (Variant2 + randomly oriented initial simplex) (GSL)

		USAGE: algorithm.gsl_nm2rand(max_iter = 100, step_size = 1e-8, tol = 1e-8);
	
		* max_iter: maximum number of iterations
		* step_size: size of the first trial step.
		* tol: accuracy of the line minimisation.
		"""
		# We set the defaults or the kwargs
		arg_list=[]
		arg_list.append(max_iter)
		arg_list.append(tol)
		arg_list.append(step_size)
		self._orig_init(*arg_list)
	gsl_nm2rand._orig_init = gsl_nm2rand.__init__
	gsl_nm2rand.__init__ = _gsl_nm2rand_ctor

#IPOPT algorithm (only if PyGMO has been compiled with the ipopt option activated)
if "ipopt" in str(_get_algorithm_list()):
	def _ipopt_ctor(self, major_iter = 100, constr_viol_tol = 1e-08, dual_inf_tol = 1e-08, compl_inf_tol = 1e-08, screen_output = False):
		"""
		Constructs an Interior Point OPTimization Algorithm (IPOPT)
	
		USAGE: algorithm.ipopt(major_iter = 100, constr_viol_tol = 1e-08, dual_inf_tol = 1e-08, compl_inf_tol = 1e-08, screen_output = False);
	
		* major_iter: Maximum number of major iterations
		* constr_viol_tol: Constraint violation tolerance
		* dual_inf_tol: Dual infeasibility tolerance
		* compl_inf_tol: Complementary feasibility tolerance
		* screen_output: Activates output on screen
		"""
		# We set the defaults or the kwargs
		arg_list=[]
		arg_list.append(major_iter)
		arg_list.append(constr_viol_tol)
		arg_list.append(dual_inf_tol)
		arg_list.append(compl_inf_tol)
		self._orig_init(*arg_list)
		self.screen_output = screen_output
	ipopt._orig_init = ipopt.__init__
	ipopt.__init__ = _ipopt_ctor

#SNOPT algorithm (only if PyGMO has been compiled with the snopt option activated)
if "snopt" in str(_get_algorithm_list()):
	def _snopt_ctor(self,major_iter = 100, feas_tol = 1e-6, opt_tol = 1e-6, screen_output = False):
		"""
		Constructs SNOPT Algorithm
	
		USAGE: algorithm.snopt(major_iter = 100, feas_tol = 1e-6, opt_tol = 1e-6, screen_output = False);
	
		* major_iter: Maximum number of major iterations
		* feas_tol: Feasibility tolerance
		* opt_tol: Optimality tolerance
		* screen_output: Activates output on screen
		"""
		# We set the defaults or the kwargs
		arg_list=[]
		arg_list.append(major_iter)
		arg_list.append(feas_tol)
		arg_list.append(opt_tol)
		self._orig_init(*arg_list)
		self.screen_output = screen_output
	snopt._orig_init = snopt.__init__
	snopt.__init__ = _snopt_ctor


	
	
<|MERGE_RESOLUTION|>--- conflicted
+++ resolved
@@ -98,11 +98,7 @@
 de_self_adaptive._orig_init = de_self_adaptive.__init__
 de_self_adaptive.__init__ = _de_self_adaptive_ctor
 
-<<<<<<< HEAD
-def _de_1220_ctor(self, gen=100, variant_adptv=1, allowed_variants = range(1,11), restart = True, ftol=1e-6, xtol=1e-6, screen_output = False):
-=======
 def _de_1220_ctor(self, gen=100, variant_adptv=1, allowed_variants = [i for i in range(1,11)], restart = True, ftol=1e-6, xtol=1e-6, screen_output = False):
->>>>>>> 2b57f8dc
 	"""
 	Constructs a Differential Evolution algorithm (our own brew). Self adaptation on F, CR and mutation variant.:
 	
