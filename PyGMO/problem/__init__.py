# -*- coding: iso-8859-1 -*-
from _base import base
from _base_stochastic import base_stochastic
from _problem import *
from _problem import _base
from _problem import _base_stochastic
from _example import py_example
from _pl2pl import py_pl2pl

# If GTOP database support is active import interplanetary trajectory problems

try:
<<<<<<< HEAD
        from _gtop import *
except:
        print "PyGMO was compiled without the GTOP database support activated .... interplanetary trajectory problems are not imported"

# If GSL support is active import mit_sphere
try:
        from _mit_spheres import visualize as _visualize
	#from _spheres_q import visualize as _visualize_q
	mit_spheres.visualize = _visualize
	#spheres_q.visualize = _visualize_q

        def _mit_spheres_ctor(self, sample_size = 10, n_hidden = 10, ode_prec = 1E-3, seed = 0, symmetric = False, simulation_time = 50.0):
                """
                Construct a Neurocontroller Evolution problem that seeks to drive three point masses to form a triangle
                This problem was used to design a contorller for the MIT SPHERES test bed on boear the ISS

                USAGE: problem.mit_spheres(sample_size = 10, n_hidden = 10, ode_prec = 1E-3, seed = 0, symmetric = False, simulation_time = 50.0):

                * sample_size: number of initial conditions the neurocontroller is tested from
                * n_hidden: number of hidden  for the feed-forward neural network
                * ode_prec: relative numerical precision of neurons the ODE integrator
                * seed: integer used as starting random seed to build the pseudorandom sequences used to generate the sample
                * symmetric: when True activates a Neural Network having symmetric weights (i.e. purely homogeneuos agents)
                * simulation_time: when True activates a Neural Network having symmetric weights (i.e. purely homogeneuos agents)
        """

                # We construct the arg list for the original constructor exposed by boost_python
                arg_list=[]
                arg_list.append(sample_size)
                arg_list.append(n_hidden)
                arg_list.append(ode_prec)
                arg_list.append(seed)
                arg_list.append(symmetric)
                arg_list.append(simulation_time)
                self._orig_init(*arg_list)
        mit_spheres._orig_init = mit_spheres.__init__
        mit_spheres.__init__ = _mit_spheres_ctor


=======
	from _gtop import *
except:
	pass

# If GSL support is active import mit_sphere
try:
	from _mit_spheres import visualize as _visualize
	mit_spheres.visualize = _visualize
	def _mit_spheres_ctor(self, sample_size = 10, n_hidden = 10, ode_prec = 1E-3, seed = 0, symmetric = False, simulation_time = 50.0):
		"""
		Construct a Neurocontroller Evolution problem that seeks to drive three point masses to form a triangle
		This problem was used to design a contorller for the MIT SPHERES test bed on boear the ISS
		
		USAGE: problem.mit_spheres(sample_size = 10, n_hidden = 10, ode_prec = 1E-3, seed = 0, symmetric = False, simulation_time = 50.0):
		
		* sample_size: number of initial conditions the neurocontroller is tested from
		* n_hidden: number of hidden  for the feed-forward neural network
		* ode_prec: relative numerical precision of neurons the ODE integrator
		* seed: integer used as starting random seed to build the pseudorandom sequences used to generate the sample
		* symmetric: when True activates a Neural Network having symmetric weights (i.e. purely homogeneuos agents)
		* simulation_time: when True activates a Neural Network having symmetric weights (i.e. purely homogeneuos agents)
	"""
		
		# We construct the arg list for the original constructor exposed by boost_python
		arg_list=[]
		arg_list.append(sample_size)
		arg_list.append(n_hidden)
		arg_list.append(ode_prec)
		arg_list.append(seed)
		arg_list.append(symmetric)
		arg_list.append(simulation_time)
		self._orig_init(*arg_list)
	mit_spheres._orig_init = mit_spheres.__init__
	mit_spheres.__init__ = _mit_spheres_ctor
	
	from PyGMO import __version__
	__version__ = __version__ + "GTOP " + "GSL "
>>>>>>> 1bbd5876
except:
	pass

	
#Creating the list of problems
def _get_problem_list():
	from PyGMO import problem
	return [problem.__dict__[n] for n in filter(lambda n: not n.startswith('_') and not n == 'base' and (issubclass(problem.__dict__[n],problem._base) or issubclass(problem.__dict__[n],problem._base_stochastic)),dir(problem))]

# Redefining the constructors of all problems to obtain good documentation and allowing kwargs
def _rastrigin_ctor(self,dim = 10):
	"""
	Constructs a Rastrigin problem (Box-Constrained Continuous Single-Objective)
	
	USAGE: problem.rastrigin(dim=10)
	
	* dim: problem dimension
	"""
	
	# We construct the arg list for the original constructor exposed by boost_python
	arg_list=[]
	arg_list.append(dim)
	self._orig_init(*arg_list)
rastrigin._orig_init = rastrigin.__init__
rastrigin.__init__ = _rastrigin_ctor

def _rosenbrock_ctor(self,dim = 10):
	"""
	Constructs a Rosenbrock problem (Box-Constrained Continuous Single-Objective)
	
	USAGE: problem.rosenbrock(dim=10)
	
	* dim: problem dimension
	"""
	
	# We construct the arg list for the original constructor exposed by boost_python
	arg_list=[]
	arg_list.append(dim)
	self._orig_init(*arg_list)
rosenbrock._orig_init = rosenbrock.__init__
rosenbrock.__init__ = _rosenbrock_ctor

def _ackley_ctor(self,dim = 10):
	"""
	Constructs a Ackley problem (Box-Constrained Continuous Single-Objective)
	
	USAGE: problem.ackley(dim=10)
	
	* dim: problem dimension
	"""
	
	# We construct the arg list for the original constructor exposed by boost_python
	arg_list=[]
	arg_list.append(dim)
	self._orig_init(*arg_list)
ackley._orig_init = ackley.__init__
ackley.__init__ = _ackley_ctor

def _schwefel_ctor(self,dim = 10):
	"""
	Constructs a Schwefel problem (Box-Constrained Continuous Single-Objective)
	
	USAGE: problem.schwefel(dim=10)
	
	* dim: problem dimension
	"""
	
	# We construct the arg list for the original constructor exposed by boost_python
	arg_list=[]
	arg_list.append(dim)
	self._orig_init(*arg_list)
schwefel._orig_init = schwefel.__init__
schwefel.__init__ = _schwefel_ctor

def _dejong_ctor(self,dim = 10):
	"""
	Constructs a De Jong problem (Box-Constrained Continuous Single-Objective)
	
	USAGE: problem.dejong(dim=10)
	
	* dim: problem dimension
	"""
	
	# We construct the arg list for the original constructor exposed by boost_python
	arg_list=[]
	arg_list.append(dim)
	self._orig_init(*arg_list)
dejong._orig_init = dejong.__init__
dejong.__init__ = _dejong_ctor

def _griewank_ctor(self,dim = 10):
	"""
	Constructs a Griewank problem (Box-Constrained Continuous Single-Objective)
	
	USAGE: problem.griewank(dim=10)
	
	* dim: problem dimension
	"""
	
	# We construct the arg list for the original constructor exposed by boost_python
	arg_list=[]
	arg_list.append(dim)
	self._orig_init(*arg_list)
griewank._orig_init = griewank.__init__
griewank.__init__ = _dejong_ctor

def _lennard_jones_ctor(self,n_atoms = 4):
	"""
	Constructs a Lennard-Jones problem (Box-Constrained Continuous Single-Objective)
	
	USAGE: problem.lennard_jones(n_atoms=4)
	
	* n_atoms: number of atoms
	"""
	
	# We construct the arg list for the original constructor exposed by boost_python
	arg_list=[]
	arg_list.append(n_atoms)
	self._orig_init(*arg_list)
lennard_jones._orig_init = lennard_jones.__init__
lennard_jones.__init__ = _lennard_jones_ctor

def _branin_ctor(self):
	"""
	Constructs a Branin problem (Box-Constrained Continuous Single-Objective)
	
	USAGE: problem.branin()
	
	"""
	
branin._orig_init = branin.__init__
branin.__init__ = _branin_ctor

def _himmelblau_ctor(self):
	"""
	Constructs a Himmelblau problem (Box-Constrained Continuous Single-Objective)
	
	USAGE: problem.himmelblau()
	
	"""

himmelblau._orig_init = himmelblau.__init__
himmelblau.__init__ = _himmelblau_ctor

def _michalewicz_ctor(self,dim = 10):
	"""
	Constructs a Michalewicz problem (Box-Constrained Continuous Single-Objective)
	
	USAGE: problem.michalewicz(dim=5)
	
	NOTE: Minimum is -4.687 for dim=5 and -9.66 for dim = 10
	
	* dim: problem dimension
	"""
	
	# We construct the arg list for the original constructor exposed by boost_python
	arg_list=[]
	arg_list.append(dim)
	self._orig_init(*arg_list)
michalewicz._orig_init = michalewicz.__init__
michalewicz.__init__ = _michalewicz_ctor

def _kur_ctor(self):
	"""
	Constructs a Kursawe's study problem (Box-Constrained Continuous Multi-Objective)
	
	USAGE: problem.kur()
	"""
	
kur._orig_init = kur.__init__
kur.__init__ = _kur_ctor

def _fon_ctor(self):
	"""
	Constructs a Fonseca and Fleming's study problem (Box-Constrained Continuous Multi-Objective)
	
	USAGE: problem.fon()
	"""
	
fon._orig_init = fon.__init__
fon.__init__ = _fon_ctor

def _pol_ctor(self):
	"""
	Constructs a Poloni's study study problem (Box-Constrained Continuous Multi-Objective)
	
	USAGE: problem.pol()
	"""
	
pol._orig_init = pol.__init__
pol.__init__ = _pol_ctor

def _sch_ctor(self):
	"""
	Constructs a Schaffer's study problem (Box-Constrained Continuous Multi-Objective)
	
	USAGE: problem.sch()
	"""
	
sch._orig_init = sch.__init__
sch.__init__ = _sch_ctor

def _zdt1_ctor(self):
	"""
	Constructs a ZDT1 problem (Box-Constrained Continuous Multi-Objective)
	
	USAGE: problem.zdt1()
	"""
	
zdt1._orig_init = zdt1.__init__
zdt1.__init__ = _zdt1_ctor

def _zdt2_ctor(self):
	"""
	Constructs a ZDT2 problem (Box-Constrained Continuous Multi-Objective)
	
	USAGE: problem.zdt2()
	"""
	
zdt2._orig_init = zdt2.__init__
zdt2.__init__ = _zdt2_ctor

def _zdt4_ctor(self):
	"""
	Constructs a ZDT4 problem (Box-Constrained Continuous Multi-Objective)
	
	USAGE: problem.zdt4()
	"""
	
zdt4._orig_init = zdt4.__init__
zdt4.__init__ = _zdt4_ctor

def _zdt6_ctor(self):
	"""
	Constructs a ZDT6 problem (Box-Constrained Continuous Multi-Objective)
	
	USAGE: problem.zdt6()
	"""
	
zdt6._orig_init = zdt6.__init__
zdt6.__init__ = _zdt6_ctor

def _luksan_vlcek_1_ctor(self,dim = 3):
	"""
	Constructs the first Luksan Vlcek problem (Constrained Continuous Single-Objective)
	
	NOTE: L. Luksan and J. Vlcek, "Sparse and Parially Separable Test Problems for Unconstrained and Equality Constrained Optimization"
	
	USAGE: problem.luksan_vlcek_1(dim=3)
	
	* dim: problem dimension
	"""
	
	# We construct the arg list for the original constructor exposed by boost_python
	arg_list=[]
	arg_list.append(dim)
	self._orig_init(*arg_list)
luksan_vlcek_1._orig_init = luksan_vlcek_1.__init__
luksan_vlcek_1.__init__ = _luksan_vlcek_1_ctor

def _luksan_vlcek_2_ctor(self,dim = 16):
	"""
	Constructs the second Luksan Vlcek problem (Constrained Continuous Single-Objective)
	
	NOTE: L. Luksan and J. Vlcek, "Sparse and Parially Separable Test Problems for Unconstrained and Equality Constrained Optimization"
	
	USAGE: problem.luksan_vlcek_2(dim=16)
	
	* dim: problem dimension
	"""
	
	# We construct the arg list for the original constructor exposed by boost_python
	arg_list=[]
	arg_list.append(dim)
	self._orig_init(*arg_list)
luksan_vlcek_2._orig_init = luksan_vlcek_2.__init__
luksan_vlcek_2.__init__ = _luksan_vlcek_2_ctor

def _luksan_vlcek_3_ctor(self,dim = 8):
	"""
	Constructs the third Luksan Vlcek problem (Constrained Continuous Single-Objective)
	
	NOTE: L. Luksan and J. Vlcek, "Sparse and Parially Separable Test Problems for Unconstrained and Equality Constrained Optimization"
	
	USAGE: problem.luksan_vlcek_3(dim=8)
	
	* dim: problem dimension
	"""
	
	# We construct the arg list for the original constructor exposed by boost_python
	arg_list=[]
	arg_list.append(dim)
	self._orig_init(*arg_list)
luksan_vlcek_3._orig_init = luksan_vlcek_3.__init__
luksan_vlcek_3.__init__ = _luksan_vlcek_3_ctor

def _snopt_toyprob_ctor(self):
	"""
	Constructs SNOPT toy-problem (Box-Constrained Continuous Multi-Objective)
	
	USAGE: problem.snopt_toyprob()
	"""
	
snopt_toyprob._orig_init = snopt_toyprob.__init__
snopt_toyprob.__init__ = _snopt_toyprob_ctor

def _string_match_ctor(self,string = "Can we use it for space?"):
	"""
	Constructs a string-match problem (Box-Constrained Integer Single-Objective)
	
	NOTE: This is the problem of matching a string. Transcribed as an optimization problem
	
	USAGE: problem.string_match(string = "mah")
	
	* string: string to match
	"""
	
	# We construct the arg list for the original constructor exposed by boost_python
	arg_list=[]
	arg_list.append(string)
	self._orig_init(*arg_list)
string_match._orig_init = string_match.__init__
string_match.__init__ = _string_match_ctor

def _golomb_ruler_ctor(self,order = 5, length=10):
	"""
	Constructs a Golomb Ruler problem (Constrained Integer Single-Objective)
	
	NOTE: see http://en.wikipedia.org/wiki/Golomb_ruler
	
	USAGE: problem.golomb_ruler(order = 5, length=10)
	
	* order: order of the Golomb ruler
	* length: length of the Golomb ruler
	"""
	
	# We construct the arg list for the original constructor exposed by boost_python
	arg_list=[]
	arg_list.append(order)
	arg_list.append(length)
	self._orig_init(*arg_list)
golomb_ruler._orig_init = golomb_ruler.__init__
golomb_ruler.__init__ = _golomb_ruler_ctor

def _tsp_ctor(self,matrix = [[0,1,2],[1,0,5],[2,5,0]]):
	"""
	Constructs a Travelling Salesman problem (Constrained Integer Single-Objective)
	
	USAGE: problem.tsp(matrix = [0,1,2],[1,0,5],[2,5,0])
	
	* matrix: inter-city distances (symmetric matrix)
	"""
	
	# We construct the arg list for the original constructor exposed by boost_python
	arg_list=[]
	arg_list.append(matrix)
	self._orig_init(*arg_list)
tsp._orig_init = tsp.__init__
tsp.__init__ = _tsp_ctor

def _knapsack_ctor(self,values = [1,2,3,4,5], weights = [10, 40, 30, 50, 20], max_weight = 100):
	"""
	Constructs a 0-1 Knapsack Problem (Constrained Integer Single-Objective)
	
	USAGE: problem.knapsack(values = [1,2,3,4,5], weights = [10, 40, 30, 50, 20], max_weight = 100)
	
	* values: raw array of values
	* weights: raw array of weights
	* max_weight: maximum weight
	"""
	
	# We construct the arg list for the original constructor exposed by boost_python
	arg_list=[]
	arg_list.append(values)
	arg_list.append(weights)
	arg_list.append(max_weight)
	self._orig_init(*arg_list)
knapsack._orig_init = knapsack.__init__
knapsack.__init__ = _knapsack_ctor

def _inventory_ctor(self, weeks = 4, sample_size = 10, seed = 0):
	"""
	Constructs an Inventory Problem (Stochastic Objective Function)
	
	NOTE: see www2.isye.gatech.edu/people/faculty/Alex_Shapiro/SPbook.pdf
	
	USAGE: problem.inventory(weeks = 4, sample_size = 10, seed = 0):
	
	* week: dimension of the problem corresponding to the numer of weeks
	                 to plan the inventory for.
	* sample_size: dimension of the sample used to approximate the expected value
	* seed: integer used as starting random seed to build the 
	                 pseudorandom sequences used to generate the sample
	"""
	
	# We construct the arg list for the original constructor exposed by boost_python
	arg_list=[]
	arg_list.append(weeks)
	arg_list.append(sample_size)
	arg_list.append(seed)
	self._orig_init(*arg_list)
inventory._orig_init = inventory.__init__
inventory.__init__ = _inventory_ctor

<|MERGE_RESOLUTION|>--- conflicted
+++ resolved
@@ -10,47 +10,6 @@
 # If GTOP database support is active import interplanetary trajectory problems
 
 try:
-<<<<<<< HEAD
-        from _gtop import *
-except:
-        print "PyGMO was compiled without the GTOP database support activated .... interplanetary trajectory problems are not imported"
-
-# If GSL support is active import mit_sphere
-try:
-        from _mit_spheres import visualize as _visualize
-	#from _spheres_q import visualize as _visualize_q
-	mit_spheres.visualize = _visualize
-	#spheres_q.visualize = _visualize_q
-
-        def _mit_spheres_ctor(self, sample_size = 10, n_hidden = 10, ode_prec = 1E-3, seed = 0, symmetric = False, simulation_time = 50.0):
-                """
-                Construct a Neurocontroller Evolution problem that seeks to drive three point masses to form a triangle
-                This problem was used to design a contorller for the MIT SPHERES test bed on boear the ISS
-
-                USAGE: problem.mit_spheres(sample_size = 10, n_hidden = 10, ode_prec = 1E-3, seed = 0, symmetric = False, simulation_time = 50.0):
-
-                * sample_size: number of initial conditions the neurocontroller is tested from
-                * n_hidden: number of hidden  for the feed-forward neural network
-                * ode_prec: relative numerical precision of neurons the ODE integrator
-                * seed: integer used as starting random seed to build the pseudorandom sequences used to generate the sample
-                * symmetric: when True activates a Neural Network having symmetric weights (i.e. purely homogeneuos agents)
-                * simulation_time: when True activates a Neural Network having symmetric weights (i.e. purely homogeneuos agents)
-        """
-
-                # We construct the arg list for the original constructor exposed by boost_python
-                arg_list=[]
-                arg_list.append(sample_size)
-                arg_list.append(n_hidden)
-                arg_list.append(ode_prec)
-                arg_list.append(seed)
-                arg_list.append(symmetric)
-                arg_list.append(simulation_time)
-                self._orig_init(*arg_list)
-        mit_spheres._orig_init = mit_spheres.__init__
-        mit_spheres.__init__ = _mit_spheres_ctor
-
-
-=======
 	from _gtop import *
 except:
 	pass
@@ -88,7 +47,7 @@
 	
 	from PyGMO import __version__
 	__version__ = __version__ + "GTOP " + "GSL "
->>>>>>> 1bbd5876
+
 except:
 	pass
 
