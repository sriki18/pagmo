--- conflicted
+++ resolved
@@ -2,13 +2,11 @@
 from PyGMO.util._util import *
 from PyGMO.util._util.hv_algorithm import hv2d, hv3d, hv4d, wfg, bf_approx, bf_fpras, hoy, fpl
 from PyGMO.core._core import population
-<<<<<<< HEAD
 from PyGMO.util._analysis import *
-
-__all__ = ['hypervolume', 'hv_algorithm']
-=======
 import tsp
->>>>>>> c8843427
+
+__all__ = ['hypervolume', 'hv_algorithm', 'tsp']
+
 
 hv_algorithm.__doc__ = """Module containing available algorithms for the hypervolume computation
 
