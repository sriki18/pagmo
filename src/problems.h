--- conflicted
+++ resolved
@@ -84,12 +84,9 @@
 //        #include "problem/gtoc5_self_flyby.h"
         #include "problem/earth_planet.h"
         #include "problem/mga_1dsm.h"
-<<<<<<< HEAD
         #include "problem/mga_1dsm_novelty.h"
-=======
         #include "problem/mga_incipit.h"
         #include "problem/mga_part.h"
->>>>>>> 99fc8865
 #endif
 
 #endif