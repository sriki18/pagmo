/*****************************************************************************
 *   Copyright (C) 2004-2013 The PaGMO development team,                     *
 *   Advanced Concepts Team (ACT), European Space Agency (ESA)               *
 *   http://apps.sourceforge.net/mediawiki/pagmo                             *
 *   http://apps.sourceforge.net/mediawiki/pagmo/index.php?title=Developers  *
 *   http://apps.sourceforge.net/mediawiki/pagmo/index.php?title=Credits     *
 *   act@esa.int                                                             *
 *                                                                           *
 *   This program is free software; you can redistribute it and/or modify    *
 *   it under the terms of the GNU General Public License as published by    *
 *   the Free Software Foundation; either version 2 of the License, or       *
 *   (at your option) any later version.                                     *
 *                                                                           *
 *   This program is distributed in the hope that it will be useful,         *
 *   but WITHOUT ANY WARRANTY; without even the implied warranty of          *
 *   MERCHANTABILITY or FITNESS FOR A PARTICULAR PURPOSE.  See the           *
 *   GNU General Public License for more details.                            *
 *                                                                           *
 *   You should have received a copy of the GNU General Public License       *
 *   along with this program; if not, write to the                           *
 *   Free Software Foundation, Inc.,                                         *
 *   59 Temple Place - Suite 330, Boston, MA  02111-1307, USA.               *
 *****************************************************************************/

#ifndef PAGMO_PROBLEMS_H
#define PAGMO_PROBLEMS_H

// Header including all problems implemented in PaGMO.

#include "problem/base.h"
#include "problem/branin.h"
#include "problem/dtlz1.h"
#include "problem/dtlz2.h"
#include "problem/dtlz3.h"
#include "problem/dtlz4.h"
#include "problem/dtlz5.h"
#include "problem/dtlz6.h"
#include "problem/dtlz7.h"
#include "problem/golomb_ruler.h"
#include "problem/himmelblau.h"
#include "problem/rastrigin.h"
#include "problem/rosenbrock.h"
#include "problem/schwefel.h"
#include "problem/griewank.h"
#include "problem/levy5.h"
#include "problem/lennard_jones.h"
#include "problem/ackley.h"
#include "problem/snopt_toyprob.h"
#include "problem/string_match.h"
#include "problem/luksan_vlcek_1.h"
#include "problem/luksan_vlcek_2.h"
#include "problem/luksan_vlcek_3.h"
#include "problem/inventory.h"
#include "problem/michalewicz.h"
#include "problem/dejong.h"
#include "problem/base_aco.h"
#include "problem/base_stochastic.h"
#include "problem/tsp.h"
#include "problem/knapsack.h"
#include "problem/sch.h"
#include "problem/fon.h"
#include "problem/pol.h"
#include "problem/kur.h"
#include "problem/zdt1.h"
#include "problem/zdt2.h"
#include "problem/zdt3.h"
#include "problem/zdt4.h"
#include "problem/zdt6.h"

// GSL problems.
#ifdef PAGMO_ENABLE_GSL
	#include "problem/spheres.h"
//	#include "problem/spheres_q.h"
#endif

#ifdef PAGMO_ENABLE_KEP_TOOLBOX
        #include "problem/cassini_1.h"
        #include "problem/cassini_2.h"
        #include "problem/gtoc_1.h"
//        #include "problem/gtoc_2.h"
        #include "problem/sagas.h"
        #include "problem/rosetta.h"
        #include "problem/messenger.h"
        #include "problem/messenger_full.h"
        #include "problem/tandem.h"
        #include "problem/laplace.h"
//        #include "problem/sample_return.h"
//        #include "problem/gtoc5_flyby.h"
//        #include "problem/gtoc5_launch.h"
//        #include "problem/gtoc5_rendezvous.h"
//        #include "problem/gtoc5_self_flyby.h"
<<<<<<< HEAD
        #include "problem/earth_planet.h"
        #include "problem/mga_1dsm.h"
        #include "problem/mga_1dsm_novelty.h"
=======
//        #include "problem/earth_planet.h"
        #include "problem/mga_1dsm_alpha.h"
        #include "problem/mga_1dsm_tof.h"
>>>>>>> aeb508e3
        #include "problem/mga_incipit.h"
        #include "problem/mga_part.h"
#endif

#endif<|MERGE_RESOLUTION|>--- conflicted
+++ resolved
@@ -89,15 +89,9 @@
 //        #include "problem/gtoc5_launch.h"
 //        #include "problem/gtoc5_rendezvous.h"
 //        #include "problem/gtoc5_self_flyby.h"
-<<<<<<< HEAD
-        #include "problem/earth_planet.h"
-        #include "problem/mga_1dsm.h"
-        #include "problem/mga_1dsm_novelty.h"
-=======
 //        #include "problem/earth_planet.h"
         #include "problem/mga_1dsm_alpha.h"
         #include "problem/mga_1dsm_tof.h"
->>>>>>> aeb508e3
         #include "problem/mga_incipit.h"
         #include "problem/mga_part.h"
 #endif
