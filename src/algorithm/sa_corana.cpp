--- conflicted
+++ resolved
@@ -127,15 +127,9 @@
 
 	//Main SA loops
 	for (size_t jter = 0; jter < n_T; ++jter) {
-<<<<<<< HEAD
-		for (int mter = 0; mter < m_step_adj; ++mter) {
-			for (int kter = 0; kter < m_bin_size; ++kter) {
-				size_t nter =  (size_t)(m_drng() * Dc);
-=======
 		for (size_t mter = 0; mter < m_step_adj; ++mter) {
 			for (size_t kter = 0; kter < m_bin_size; ++kter) {
 				size_t nter = boost::uniform_int<int>(0,Dc-1)(m_urng);
->>>>>>> 0d5ebeb0
 				for (size_t numb = 0; numb < Dc ; ++numb) {
 					nter = (nter + 1) % Dc;
 					//We modify the current point actsol by mutating its nter component within
