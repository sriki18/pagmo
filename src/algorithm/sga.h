/*****************************************************************************
 *   Copyright (C) 2004-2009 The PaGMO development team,                     *
 *   Advanced Concepts Team (ACT), European Space Agency (ESA)               *
 *   http://apps.sourceforge.net/mediawiki/pagmo                             *
 *   http://apps.sourceforge.net/mediawiki/pagmo/index.php?title=Developers  *
 *   http://apps.sourceforge.net/mediawiki/pagmo/index.php?title=Credits     *
 *   act@esa.int                                                             *
 *                                                                           *
 *   This program is free software; you can redistribute it and/or modify    *
 *   it under the terms of the GNU General Public License as published by    *
 *   the Free Software Foundation; either version 2 of the License, or       *
 *   (at your option) any later version.                                     *
 *                                                                           *
 *   This program is distributed in the hope that it will be useful,         *
 *   but WITHOUT ANY WARRANTY; without even the implied warranty of          *
 *   MERCHANTABILITY or FITNESS FOR A PARTICULAR PURPOSE.  See the           *
 *   GNU General Public License for more details.                            *
 *                                                                           *
 *   You should have received a copy of the GNU General Public License       *
 *   along with this program; if not, write to the                           *
 *   Free Software Foundation, Inc.,                                         *
 *   59 Temple Place - Suite 330, Boston, MA  02111-1307, USA.               *
 *****************************************************************************/

#ifndef PAGMO_ALGORITHM_SGA_H
#define PAGMO_ALGORITHM_SGA_H

#include "../config.h"
#include "../problem/base.h"
#include "../serialization.h"
#include "base.h"

namespace pagmo { namespace algorithm {

/// The Simple Genetic Algorithm (SGA)
/**
 * Genetic algorithms are very popular algorithms used widely by people of very different backgrounds.
 * As a consequence there are a large number of different implementations and toolboxes that are available
 * and can be used to construct a genetic algorithm. We decided not to choose one of these and, instead, to
 * provide only a basic implementation of the algorithm implementing a floating point encoding (not binary)
 * and some common mutation and crossover strategies, hence the name Simple Genetic Algorithm.
 *
 * Mutation is gaussian or random, crossover exponential or binomial and selection is tournament or
 * best20 (i.e. 20% best of the population is selcted and reproduced 5 times).
 *
 * The algorithm works on single objective, box constrained problems. The mutation operator acts
 * differently on continuous and discrete variables.
 *
 * @author Dario Izzo (dario.izzo@googlemail.com)
 *
 */

class __PAGMO_VISIBLE sga: public base
{
public:
	/// Selection info
	struct selection {
		/// Selection type, best 20% or roulette
		enum type {BEST20 = 0,ROULETTE = 1};
	};
	/// Mutation operator info
	struct mutation {
			/// Mutation type, gaussian or random
			enum type {GAUSSIAN = 0, RANDOM = 1};
			/// Constructor
			/**
			* \param[in] t the mutation type
			* \param[in] width the width of the gaussian bell in case of a gaussian mutation. The
			*		parameter is otherwise ignored. width is a percentage with respect to the
			*		ub[i]-lb[i] width.
			*/
			mutation(mutation::type t, double width) : m_type(t),m_width(width) {}
			/// Mutation type
			type m_type;
			/// Mutation width
			double m_width;
		private:
			friend class boost::serialization::access;
			template <class Archive>
			void serialize(Archive &ar, const unsigned int)
			{
				ar & m_type;
				ar & m_width;
			}
	};

	/// Crossover operator info
	struct crossover {
		/// Crossover type, binomial or exponential
		enum type {BINOMIAL = 0, EXPONENTIAL = 1};
	};
	sga(int gen  = 1, const double &cr = .5, const double &m = .5, int elitism = 1,
	    mutation::type mut  = mutation::GAUSSIAN, double width = 0.05,
	    selection::type sel = selection::ROULETTE,
	    crossover::type cro = crossover::EXPONENTIAL);
	base_ptr clone() const;
	void evolve(population &) const;
	std::string get_name() const;
protected:
	std::string human_readable_extra() const;
private:
	friend class boost::serialization::access;
	template <class Archive>
	void serialize(Archive &ar, const unsigned int)
	{
		ar & boost::serialization::base_object<base>(*this);
		ar & const_cast<int &>(m_gen);
		ar & const_cast<double &>(m_cr);
		ar & const_cast<double &>(m_m);
		ar & const_cast<int &>(m_elitism);
		ar & const_cast<mutation &>(m_mut);
		ar & const_cast<selection::type &>(m_sel);
		ar & const_cast<crossover::type &>(m_cro);
	}  
	//Number of generations
	const int m_gen;
	//Crossover rate
	const double m_cr;
	//Mutation rate
<<<<<<< HEAD
	const double m_m;
=======
		const double m_m;
>>>>>>> a08113ce
	//Elitism (number of generations after which to reinsert the best)
	const int m_elitism;
	//Mutation
	const mutation m_mut;
	//Selection_type
	const selection::type m_sel;
	//Crossover_type
	const crossover::type m_cro;
};

}} //namespaces

BOOST_CLASS_EXPORT_KEY(pagmo::algorithm::sga);

#endif // PAGMO_ALGORITHM_SGA_H<|MERGE_RESOLUTION|>--- conflicted
+++ resolved
@@ -117,11 +117,8 @@
 	//Crossover rate
 	const double m_cr;
 	//Mutation rate
-<<<<<<< HEAD
 	const double m_m;
-=======
-		const double m_m;
->>>>>>> a08113ce
+
 	//Elitism (number of generations after which to reinsert the best)
 	const int m_elitism;
 	//Mutation
