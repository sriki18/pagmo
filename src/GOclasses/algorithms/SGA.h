/*****************************************************************************
 *   Copyright (C) 2008, 2009 Advanced Concepts Team (European Space Agency) *
 *   act@esa.int                                                             *
 *                                                                           *
 *   This program is free software; you can redistribute it and/or modify    *
 *   it under the terms of the GNU General Public License as published by    *
 *   the Free Software Foundation; either version 2 of the License, or       *
 *   (at your option) any later version.                                     *
 *                                                                           *
 *   This program is distributed in the hope that it will be useful,         *
 *   but WITHOUT ANY WARRANTY; without even the implied warranty of          *
 *   MERCHANTABILITY or FITNESS FOR A PARTICULAR PURPOSE.  See the           *
 *   GNU General Public License for more details.                            *
 *                                                                           *
 *   You should have received a copy of the GNU General Public License       *
 *   along with this program; if not, write to the                           *
 *   Free Software Foundation, Inc.,                                         *
 *   59 Temple Place - Suite 330, Boston, MA  02111-1307, USA.               *
 *****************************************************************************/

// Created by Dario Izzo on 10/05/08.

#ifndef PAGMO_SGA_H
#define PAGMO_SGA_H

#include <cmath>
#include <iostream>
#include <vector>

<<<<<<< HEAD
#include "../../config.h"
#include "../basic/population.h"
#include "go_algorithm.h"

class __PAGMO_VISIBLE SGAalgorithm: public go_algorithm {
	public:
		SGAalgorithm(int, const double &, const double &, int insert_bestInit);
		virtual Population evolve(const Population &) const;
		virtual SGAalgorithm *clone() const {return new SGAalgorithm(*this);}
	private:
		virtual void log(std::ostream &) const;
		const size_t	generations;
		const double 	CR;		//crossover
		const double	M;		//mutation
		const int		insert_best;
		mutable			rng_uint32 rng;
=======
#include "GOproblem.h"
#include "population.h"
#include "rng.h"

class SGAalgorithm{
public:

Population evolve(Population deme, GOProblem& problem);

void initSGA(int generationsInit,
			 int SolDimInit,
			 double CRInit,
			 double MInit,
			 int insert_bestInit,
			 uint32_t randomSeed
			 );
	
	//virtual std::string id_object() const {return id_name(); }

private:
	int generations;
	int SolDim;
	double CR;		//crossover
	double M;		//mutation
	int insert_best;
	rng_double drng;
	rng_uint32 rng;
>>>>>>> e9058e52
};

#endif<|MERGE_RESOLUTION|>--- conflicted
+++ resolved
@@ -27,7 +27,6 @@
 #include <iostream>
 #include <vector>
 
-<<<<<<< HEAD
 #include "../../config.h"
 #include "../basic/population.h"
 #include "go_algorithm.h"
@@ -37,6 +36,7 @@
 		SGAalgorithm(int, const double &, const double &, int insert_bestInit);
 		virtual Population evolve(const Population &) const;
 		virtual SGAalgorithm *clone() const {return new SGAalgorithm(*this);}
+		virtual std::string id_object() const { return id_name(); }
 	private:
 		virtual void log(std::ostream &) const;
 		const size_t	generations;
@@ -44,35 +44,6 @@
 		const double	M;		//mutation
 		const int		insert_best;
 		mutable			rng_uint32 rng;
-=======
-#include "GOproblem.h"
-#include "population.h"
-#include "rng.h"
-
-class SGAalgorithm{
-public:
-
-Population evolve(Population deme, GOProblem& problem);
-
-void initSGA(int generationsInit,
-			 int SolDimInit,
-			 double CRInit,
-			 double MInit,
-			 int insert_bestInit,
-			 uint32_t randomSeed
-			 );
-	
-	//virtual std::string id_object() const {return id_name(); }
-
-private:
-	int generations;
-	int SolDim;
-	double CR;		//crossover
-	double M;		//mutation
-	int insert_best;
-	rng_double drng;
-	rng_uint32 rng;
->>>>>>> e9058e52
 };
 
 #endif