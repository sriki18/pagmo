/*****************************************************************************
 *   Copyright (C) 2004-2013 The PaGMO development team,                     *
 *   Advanced Concepts Team (ACT), European Space Agency (ESA)               *
 *   http://apps.sourceforge.net/mediawiki/pagmo                             *
 *   http://apps.sourceforge.net/mediawiki/pagmo/index.php?title=Developers  *
 *   http://apps.sourceforge.net/mediawiki/pagmo/index.php?title=Credits     *
 *   act@esa.int                                                             *
 *                                                                           *
 *   This program is free software; you can redistribute it and/or modify    *
 *   it under the terms of the GNU General Public License as published by    *
 *   the Free Software Foundation; either version 3 of the License, or       *
 *   (at your option) any later version.                                     *
 *                                                                           *
 *   This program is distributed in the hope that it will be useful,         *
 *   but WITHOUT ANY WARRANTY; without even the implied warranty of          *
 *   MERCHANTABILITY or FITNESS FOR A PARTICULAR PURPOSE.  See the           *
 *   GNU General Public License for more details.                            *
 *                                                                           *
 *   You should have received a copy of the GNU General Public License       *
 *   along with this program; if not, write to the                           *
 *   Free Software Foundation, Inc.,                                         *
 *   59 Temple Place - Suite 330, Boston, MA  02111-1307, USA.               *
 *****************************************************************************/

#ifndef PAGMO_CONFIG_H
#define PAGMO_CONFIG_H

/*! \mainpage PaGMO (Parallel Global Multiobjective Optimizer)
\section intro_sec Introduction 
PaGMO offers a generalization of the island model paradigm working for global and local optimization
algorithms. Its main parallelization approach makes use of multiple threads, but MPI is also implemented and can be 
mixed in with multithreading. It provides a set of C++ classes and their exposition in Python language (PyGMO)
as to allow the user to solve, in a parallel fashion, global optimization tasks in the form: \n\n
<center>
	\f$
	\begin{array}{rl}
	\mbox{find:} & \mathbf x \in R^n \times N^m \\
	\mbox{to minimize:}	& \mathbf f(\mathbf x, \mathbf s) \\
	\mbox{subject to:}	& \mathbf {lb} \le \mathbf x \le \mathbf {ub} \\
				& \mathbf c(\mathbf x) = \mathbf 0 \\
				& \mathbf c_{in}(\mathbf x) \le \mathbf 0
	\end{array}
	\f$
</center>\n\n

.... yes it is that good ... its framework is applicable to single-objective, multiple-objectives, 
continuous, integer, box-constrained, non linear constrained, stochastic, deterministic optimization!!!!

 * @see Izzo, D., PyGMO and PyKEP: Open Source Tools for Massively Parallel Optimization in Astrodynamics (the case of interplanetary trajectory optimization), International Conference on Astrodynamics Tools and Techniques - ICATT, 2012. 
 * @see Izzo, D., Rucinski, M., and Biscani, F., The Generalized Island Model, Parallel Architectures and Bioinspired Algorithms, Springer Berlin/Heidelberg, pp.151--169, 2012.
 * @see Rucinski, M., Izzo, D., and Biscani, F., On the Impact of the Migration Topology on the Island Model, Parallel Computing, 36, Elsevier, pp.555-571, 2010.
 
\section algorithms Algorithms currently implemented in PaGMO

A number of algorithms are already implemented in PaGMO and thus immediately
available after installation. The user can implement his own algorithms both in C++
and directly in Python. Check the algorithm documentation to verify whether a particolar problem class
can be fed to it (i.e. box-constrained, mixed integer etc.):

- A Simple Genetic Algorithm (pagmo::algorithm::sga)
- Differential Evolution [the original algorithm] (pagmo::algorithm::de)
- jDE [self-adaptive Differential volution] (pagmo::algorithm::jde)
- mde_pbx [self-adaptive Differential volution] (pagmo::algorithm::mde_pbx)
- Particle Swarm Optimization (pagmo::algorithm::pso)
- Particle Swarm Optimization [generational version] (pagmo::algorithm::pso_generational)
- Non-dominated Sorting Genetic Algorithm (pagmo::algorithm::nsga2)
- Adaptive Neighbourhood Simulated Annealing (pagmo::algorithm::sa_corana)
- Improved Harmony Search (pagmo::algorithm::ihs)
- Compass Search (pagmo::algorithm::cs)
- Monotonic Basin Hopping (pagmo::algorithm::mbh)
- Multistart (pagmo::algorithm::ms)
- Monte-Carlo (pagmo::algorithm::monte_carlo)

Other algorithm are available via third parties libraries, and can be included activating the respective
options in CMake, in particular:

- GSL library (open-source) -- includes Nelder-Mead, BFGS and more, see pagmo::algorithm::base_gsl
- NLOPT library (open-source) -- includes BOBYQA, COBYLA and more, see pagmo::algorithm::base_nlopt
- IPOPT library (open-source) -- includes IPOPT, see pagmo::algorithm::ipopt
- SNOPT library (commercial) -- includes SNOPT, see pagmo::algorithm::snopt

When working only in Python the SciPy algorithms from the 'optimize module' are available too (see http://docs.scipy.org/doc/scipy/reference/optimize.html).

\section problems Problems currently implemented in PaGMO

A number of global otimization problems are already implemented in PaGMO and thus
immediately available after installation. The user can implement his own problems both in C++ or
directly in Python.

- Classical Test Problems
 - Continuous, box bounded
  - Paraboloid, Ackley, Rastrigin, Rosenbrock, Branin, Schwefel, Griewank, Lennard-Jones, Levy5, Himmelblau
 - Continuous, constrained
  - From Luksan-Vlcek book (3 problems also in the original IPOPT dist.), Toy-problem from SNOPT manual
 - Integer Programming
  - Golomb Ruler, Knapsack Problem
 - Multi-objective, continuous, box-constrained
  - The SCH, FON, DTLZ and ZDT problems 
 - Stochastic, continuous and box bounded
  - A simple inventory problem
- Engineering Problems
  - All problems from the GTOP database (http://www.esa.int/gsp/ACT/inf/op/globopt.htm) and An Interplanetary, Multiple Gravity Assist, Low-Thrust problem (MGA-LT)
  - Spheres (pagmo::problem::spheres, pagmo::problem::spheres_q). Two problems of neurocontroller evolution for the MIT SPHERE test-bed on board the ISS
\section install Installation guide

To install PaGMO from source code you will need git and CMake installed in your system. 

<<<<<<< HEAD
=======
On Unix systems:

>>>>>>> a40ee7db
- Clone the PaGMO git repository on your local machine: \code git clone git://git.code.sf.net/p/pagmo/code pagmo-code \endcode
- Create a build directory in your pagmo directory and move there: \code 
cd pagmo-code \endcode \code mkdir build \endcode \code cd build 
\endcode
- Run ccmake to configure your makefile (or project): \code ccmake ../ \endcode
- In ccmake, press c to configure, then (see figure below) select the options that are desired 
(e.g. compile the main file?, compile  PyGMO?) press c to configure again and then g to generate the makefile. 
Selecting the option PyGMO you will also build the python version of the code. 
In this case make sure you have python installed. CMake will try to locate the current installation 
directory of your python and install there the code upon make install.

\image html ccmake.png
- Build PaGMO: \code make \endcode
- Test PaGMO (if tests are enabled in ccmake): \code make test\endcode
- Install PaGMO: \code make install \endcode

On Windows systems, the procedure is analogous (you will likely use the Windows CMake GUI instead of ccmake). We have so 
far tested compilation only using MinGW

\section PyGMO Interactive python session

Our suggestion in using PaGMO is to activate the option PyGMO and, after installation, start an
interactive session with ipython. In the image below you see an example on how to solve the 100
dimensional pagmo::problem::schwefel using a pagmo::topology::ring evolution of 8 island (20 individuals each)
using pagmo::algorithm::de (Differential Evolution) in a 4 CPU machine.

\image html ipython.png

\section mpi_intro MPI support

By default PaGMO parallelizes the optimization process by opening multiple local threads of execution, and hence the parallelism is confined to a single machine. For use in cluster
environments, PaGMO can employ MPI (Message Passing Interface) to distribute the workload among multiple machines. Detailed instructions on how to enable and use the MPI support in PaGMO
can be found in \ref mpi_support "this page".
*/

/*!
\page serialization Serialization
blah
*/

#ifdef __GNUC__
#define GCC_VERSION (__GNUC__ * 100000 \
	+ __GNUC_MINOR__ * 1000 \
	+ __GNUC_PATCHLEVEL__ * 10)
#endif

#ifdef _WIN32
	#ifdef PAGMO_DLL_EXPORT_API
		#define __PAGMO_VISIBLE __declspec(dllexport)
	#elif defined ( PAGMO_DLL_IMPORT_API )
		#define __PAGMO_VISIBLE __declspec(dllimport)
	#else
		#define __PAGMO_VISIBLE
	#endif
	#define __PAGMO_VISIBLE_FUNC __PAGMO_VISIBLE
#else
	#define __PAGMO_VISIBLE __attribute__ ((visibility("default")))
	#define __PAGMO_VISIBLE_FUNC
#endif

/// Root PaGMO namespace.
namespace pagmo {}

#endif<|MERGE_RESOLUTION|>--- conflicted
+++ resolved
@@ -105,11 +105,8 @@
 
 To install PaGMO from source code you will need git and CMake installed in your system. 
 
-<<<<<<< HEAD
-=======
 On Unix systems:
 
->>>>>>> a40ee7db
 - Clone the PaGMO git repository on your local machine: \code git clone git://git.code.sf.net/p/pagmo/code pagmo-code \endcode
 - Create a build directory in your pagmo directory and move there: \code 
 cd pagmo-code \endcode \code mkdir build \endcode \code cd build 
